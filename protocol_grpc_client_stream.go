--- conflicted
+++ resolved
@@ -107,23 +107,8 @@
 }
 
 func (cs *duplexClientStream) Send(message any) error {
-<<<<<<< HEAD
+	defer func() { cs.sentAtLeastOnce = true }()
 	cs.prepareRequests()
-=======
-	defer func() { cs.sentAtLeastOnce = true }()
-	// stream.makeRequest hands the read side of the pipe off to net/http and
-	// waits to establish the response stream. There's a small class of errors we
-	// can catch before writing to the request body, so we don't want to start
-	// writing to the stream until we're sure that we're actually waiting on the
-	// server. This makes user-visible behavior more predictable: for example, if
-	// they've configured the server's base URL as "hwws://acme.com", they'll
-	// always get an invalid URL error on their first attempt to send.
-	cs.prepareOnce.Do(func() {
-		requestPrepared := make(chan struct{})
-		go cs.makeRequest(requestPrepared)
-		<-requestPrepared
-	})
->>>>>>> d40fe855
 	// Calling Marshal writes data to the send stream. It's safe to do this while
 	// makeRequest is running, because we're writing to our side of the pipe
 	// (which is safe to do while net/http reads from the other side).
